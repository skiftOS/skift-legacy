--- conflicted
+++ resolved
@@ -793,11 +793,7 @@
 
 /* --- Process elf file loading --------------------------------------------- */
 
-<<<<<<< HEAD
-void load_elfseg(task_t *this, IOStream *s, elf_program_t *program)
-=======
-static void load_elfseg(task_t *this, iostream_t *s, elf_program_t *program)
->>>>>>> 52714105
+static void load_elfseg(task_t *this, IOStream *s, elf_program_t *program)
 {
     if (program->vaddr >= 0x100000)
     {
@@ -864,12 +860,6 @@
     for (int i = 0; i < elf_header.phnum; i++)
     {
         iostream_seek(s, elf_header.phoff + (elf_header.phentsize * i), IOSTREAM_WHENCE_START);
-<<<<<<< HEAD
-
-        int readed_bytes = iostream_read(s, &program, sizeof(elf_program_t));
-        logger_trace("Readed %08x bytes from the elf file.", readed_bytes);
-=======
->>>>>>> 52714105
 
         iostream_read(s, &program, sizeof(elf_program_t));
 
