<p align="center">
<b>See the <a href="https://github.com/skiftOS/skift/tree/develop">develop branch</a> for the lastest development</b>
</p>

<p align="center">
<img src="manual/assets/capture.png" height=400 />
</p>

<p align="center">
A simple, handmade, operating system for intel x86 cpu.
</p>

<p align="center">
<a href="https://discord.gg/gamGsfg">Discord</a> -
<a href="https://skiftOS.github.io/">Website</a> -
<a href="https://github.com/skiftOS/skift/release">Releases</a> -
<a href="manual/readme.md">Manual</a>
</p>


# About
<<<<<<< HEAD
![](manual/assets/skift_dark.svg)

> Skift is a student project, don't expect it to be secure or stable at this stage.

# Screenshots



# Getting involved
We welcome all contributions, just pick a task in the todo list and open an issue to let us know you are working on that.
=======
Skift is a student project, don't expect it to be secure or stable at this stage.
>>>>>>> c566bcc0

- [Manual](manual/readme.md)
- [Building](manual/building.md)

# License
The skift operating and its core components are licensed under the **MIT License**.              
See: [LICENSE.md](LICENSE.md)<|MERGE_RESOLUTION|>--- conflicted
+++ resolved
@@ -19,20 +19,18 @@
 
 
 # About
-<<<<<<< HEAD
 ![](manual/assets/skift_dark.svg)
 
 > Skift is a student project, don't expect it to be secure or stable at this stage.
 
+FIXME
+
 # Screenshots
 
-
+FIXME
 
 # Getting involved
 We welcome all contributions, just pick a task in the todo list and open an issue to let us know you are working on that.
-=======
-Skift is a student project, don't expect it to be secure or stable at this stage.
->>>>>>> c566bcc0
 
 - [Manual](manual/readme.md)
 - [Building](manual/building.md)
