/* Copyright © 2018 MAKER.                                                    */
/* This code is licensed under the MIT License.                               */
/* See: LICENSE.md                                                            */

#include <stdlib.h>
#include <string.h>

#include "libelf.h"
#include "sync/atomic.h"

#include "kernel/cpu/cpu.h"
#include "kernel/cpu/gdt.h"
#include "kernel/cpu/irq.h"

#include "kernel/filesystem.h"
#include "kernel/logger.h"
#include "kernel/memory.h"
#include "kernel/paging.h"
#include "kernel/system.h"
#include "kernel/tasking.h"

int PID = 0;
int TID = 0;

uint ticks = 0;

list_t *threads;
list_t *processes;

thread_t *alloc_thread(thread_entry_t entry, int flags)
{
    thread_t *thread = (thread_t *)malloc(sizeof(thread_t));
    memset(thread, 0, sizeof(thread_t));

    thread->id = TID++;

    thread->stack = malloc(STACK_SIZE);
    memset(thread->stack, 0, STACK_SIZE);

    thread->entry = entry;

    thread->esp = ((uint)(thread->stack) + STACK_SIZE);
    thread->esp -= sizeof(context_t);

    context_t *context = (context_t *)thread->esp;

    context->eflags = 0x202;
    context->eip = (u32)entry;
    context->ebp = ((uint)thread->stack + STACK_SIZE);

    if (flags & TASK_USER)
    {
        // context->cs = 0x18;
        // context->ds = 0x20;
        // context->es = 0x20;
        // context->fs = 0x20;
        // context->gs = 0x20;

        context->cs = 0x08;
        context->ds = 0x10;
        context->es = 0x10;
        context->fs = 0x10;
        context->gs = 0x10;
    }
    else
    {
        context->cs = 0x08;
        context->ds = 0x10;
        context->es = 0x10;
        context->fs = 0x10;
        context->gs = 0x10;
    }

    log("Thread with ID=%d allocated. (STACK=0x%x, ESP=0x%x)", thread->id, thread->stack, thread->esp);

    return thread;
}

process_t *alloc_process(const char *name, int flags)
{
    process_t *process = (process_t *)malloc(sizeof(process_t));

    process->id = PID++;

    strncpy(process->name, name, PROCNAME_SIZE);
    process->flags = flags;
    process->threads = list_alloc();

    if (flags & TASK_USER)
    {
        process->pdir = memory_alloc_pdir();
    }
    else
    {
        process->pdir = memory_kpdir();
    }

    log("Process '%s' with ID=%d allocated.", process->name, process->id);

    return process;
}

void free_thread(thread_t *thread)
{
    list_remove(threads, thread);
    list_remove(thread->process->threads, (void *)thread);
    free(thread->stack);
    free(thread);
}

void free_process(process_t *process)
{
    if (process->pdir != memory_kpdir())
    {
        memory_free_pdir(process->pdir);
    }

    list_free(process->threads);
    free(process);
}

void kill_thread(thread_t *thread)
{
    list_remove(thread->process->threads, thread);

    if (thread->process->threads->count == 0)
    {
        free_process(thread->process);
    }

    free_thread(thread);
}

void kill_process(process_t *process)
{
    FOREACH(i, process->threads)
    {
        free_thread((thread_t *)i->value);
    }

    free_process(process);
}

thread_t *thread_get(THREAD thread)
{

    FOREACH(i, threads)
    {
        thread_t *t = (thread_t *)i->value;

        if (t->id == thread)
            return t;
    }

    return NULL;
}

process_t *process_get(PROCESS process)
{

    FOREACH(i, processes)
    {
        process_t *p = (process_t *)i->value;

        if (p->id == process)
            return p;
    }

    return NULL;
}

// Notify all waiting thread
void notify_threads(bool is_thread, int handle, int outcode)
{
    FOREACH(i, threads)
    {
        thread_t *thread = i->value;

        bool is_waiting = (thread->state == THREAD_WAIT_THREAD && is_thread) ||
                          (thread->state == THREAD_WAIT_PROCESS && !is_thread);

        if (is_waiting && thread->waitinfo.handle == handle)
        {
            thread->waitinfo.outcode = outcode;
            thread->state = THREAD_RUNNING;
        }
    }
}

/* --- Public functions ----------------------------------------------------- */

PROCESS kernel_process;
THREAD kernel_thread;

thread_t *running = NULL;
list_t *waiting;

esp_t shedule(esp_t esp, context_t *context);

void timer_set_frequency(int hz)
{
    u32 divisor = 119318 / hz;
    outb(0x43, 0x36);
    outb(0x40, divisor & 0xFF);
    outb(0x40, (divisor >> 8) & 0xFF);

    log("Timer frequency is %dhz.", hz);
}

// define in cpu/boot.s
extern u32 __stack_bottom;

void tasking_setup()
{
    running = NULL;

    waiting = list_alloc();
    threads = list_alloc();
    processes = list_alloc();

    kernel_process = process_create("kernel", 0);
    kernel_thread = thread_create(kernel_process, NULL, NULL, 0);

    // Set the correct stack for the kernel main stack
    thread_t *kthread = thread_get(kernel_thread);
    free(kthread->stack);
    kthread->stack = &__stack_bottom;
    kthread->esp = ((uint)(kthread->stack) + STACK_SIZE);

    timer_set_frequency(100);
    irq_register(0, (irq_handler_t)&shedule);
}

/* --- Thread managment ----------------------------------------------------- */

void thread_hold()
{
    while (running->state != THREAD_RUNNING)
        hlt();
}

void thread_yield()
{
}

THREAD thread_self()
{
    if (running == NULL)
        return -1;

    return running->id;
}

THREAD thread_create(PROCESS p, thread_entry_t entry, void *arg, int flags)
{
    UNUSED(arg);

    atomic_begin();

    process_t *process = process_get(p);
    thread_t *thread = alloc_thread(entry, process->flags | flags);

    list_pushback(process->threads, thread);
    list_pushback(threads, thread);
    thread->process = process;

    if (running != NULL)
    {
        list_pushback(waiting, thread);
    }
    else
    {
        running = thread;
    }

    thread->state = THREAD_RUNNING;

    log("Thread with ID=%d child of process '%s' (ID=%d) is running.", thread->id, process->name, process->id);

    atomic_end();

    return thread->id;
}

void thread_sleep(int time)
{
    atomic_begin();
    running->state = THREAD_SLEEP;
    running->sleepinfo.wakeuptick = ticks + time;
    atomic_end();

    thread_hold();
}

void thread_wakeup(THREAD t)
{
    atomic_begin();

    thread_t *thread = thread_get(t);

    if (thread != NULL && thread->state == THREAD_SLEEP)
    {
        thread->state = THREAD_RUNNING;
        thread->sleepinfo.wakeuptick = 0;
    }

    atomic_end();
}

void *thread_wait(THREAD t)
{
    atomic_begin();

    thread_t *thread = thread_get(t);

    running->waitinfo.outcode = 0;

    if (thread != NULL && thread->state != THREAD_CANCELED)
    {
        running->waitinfo.handle = t;
        running->state = THREAD_WAIT_THREAD;
    }

    atomic_end();

    thread_hold();

    return (void *)running->waitinfo.outcode;
}

int thread_waitproc(PROCESS p)
{
    atomic_begin();

    process_t *process = process_get(p);

    running->waitinfo.outcode = 0;

    if (process != NULL && process->state != PROCESS_CANCELED)
    {
        running->waitinfo.handle = p;
        running->state = THREAD_WAIT_PROCESS;
    }

    atomic_end();

    thread_hold();

    return running->waitinfo.outcode;
}

int thread_cancel(THREAD t)
{
    atomic_begin();

    thread_t *thread = thread_get(t);

    if (thread != NULL)
    {
        thread->state = THREAD_CANCELED;
        notify_threads(1, thread_self(), 0);
        log("Thread n°%d got canceled.", t);
    }

    atomic_end();

    return thread == NULL; // return 1 if canceling the thread failled!
}

void thread_exit(void *retval)
{
    atomic_begin();

    running->state = THREAD_CANCELED;
    notify_threads(1, thread_self(), (int)retval);

    log("Thread n°%d exited with value 0x%x.", running->id, retval);

    atomic_end();

    while (1)
        hlt();
}

void thread_dump_all()
{
    atomic_begin();

    printf("\n\tThreads:");

    FOREACH(i, threads)
    {
        thread_dump(((thread_t *)i->value)->id);
    }

    atomic_end();
}

void thread_dump(THREAD t)
{
    atomic_begin();

    thread_t *thread = thread_get(t);

    printf("\n\tThread ID=%d child of process '%s' ID=%d.", t, thread->process->name, thread->process->id);
    printf("(ESP=0x%x STACK=%x STATE=%x)", thread->esp, thread->stack, thread->state);

    atomic_end();
}

/* --- Process managment ---------------------------------------------------- */

PROCESS process_self()
{
    if (running == NULL)
        return -1;

    return running->process->id;
}

PROCESS process_create(const char *name, int flags)
{
    atomic_begin();

    process_t *process = alloc_process(name, flags);
    list_pushback(processes, process);

    atomic_end();

    log("Process '%s' with ID=%d and PDIR=%x is running.", process->name, process->id, process->pdir);

    return process->id;
}

void load_elfseg(process_t *process, uint src, uint srcsz, uint dest, uint destsz)
{
    log("Loading ELF segment: SRC=0x%x(%d) DEST=0x%x(%d)", src, srcsz, dest, destsz);

    if (dest >= 0x100000)
    {
        atomic_begin();

        // To avoid pagefault we need to switch page directorie.
        page_directorie_t *pdir = running->process->pdir;

        log("Switching page directorie from %x to %x.", pdir, process->pdir);
        paging_load_directorie(process->pdir);
        process_map(process->id, dest, PAGE_ALIGN(destsz) / PAGE_SIZE);
        memset((void *)dest, 0, destsz);
        memcpy((void *)dest, (void *)src, srcsz);

        paging_load_directorie(pdir);

        atomic_end();
    }
    else
    {
        log("Elf segment ignored, not in user memory!");
    }
}

PROCESS process_exec(const char *path, int argc, char **argv)
{
    UNUSED(argc);
    UNUSED(argv);

    log("--------------------------------------------------------------------------------");

    file_t *fp = file_open(NULL, path);
    
    if (!fp)
    {
        log("EXEC: %s file not found, exec failed!", path);
        return 0;
    }

    PROCESS p = process_create(path, TASK_USER);

    void *buffer = file_read_all(fp);
    file_close(fp);

    ELF_header_t *elf = (ELF_header_t *)buffer;

    log("ELF file: VALID=%d TYPE=%d ENTRY=0x%x SEG_COUNT=%i", ELF_valid(elf), elf->type, elf->entry, elf->phnum);

    ELF_program_t program;

    for (int i = 0; ELF_read_program(elf, &program, i); i++)
    {
        load_elfseg(process_get(p), (uint)(buffer) + program.offset, program.filesz, program.vaddr, program.memsz);
    }

    log("ELF file loaded!");

    log("--------------------------------------------------------------------------------");

    thread_create(p, (thread_entry_t)elf->entry, NULL, 0);

    free(buffer);

    return p;
}

void cancel_childs(process_t *process)
{
    FOREACH(i, process->threads)
    {
        thread_t *thread = (thread_t *)i->value;
        thread_cancel(thread->id);
    }
}

void process_cancel(PROCESS p)
{
    atomic_begin();

    if (p != kernel_process)
    {
        process_t *process = process_get(p);
        process->state = PROCESS_CANCELED;
        log("Process '%s' ID=%d canceled!", process->name, process->id);

        notify_threads(0, p, -1);
        cancel_childs(process);
    }
    else
    {
        process_t *process = process_get(process_self());
        log("Warning! Process '%s' ID=%d tried to commit murder on the kernel!", process->name, process->id);
    }

    atomic_end();
}

void process_exit(int code)
{
    atomic_begin();

    PROCESS p = process_self();
    process_t *process = process_get(p);

    if (p != kernel_process)
    {
        process->state = PROCESS_CANCELED;
        log("Process '%s' ID=%d exited with code %d.", process->name, process->id, code);

        // Notify waiting thread that we exited.
        notify_threads(0, p, code);
        cancel_childs(process);
    }
    else
    {
        log("Warning! Kernel try to commit suicide!");
    }

    atomic_end();

    while (1)
        hlt();
}

int process_map(PROCESS p, uint addr, uint count)
{
    return memory_map(process_get(p)->pdir, addr, count, 1);
}

int process_unmap(PROCESS p, uint addr, uint count)
{
    return memory_unmap(process_get(p)->pdir, addr, count);
}

uint process_alloc(uint count)
{
    return memory_alloc(running->process->pdir, count, 1);
}

void process_free(uint addr, uint count)
{
    return memory_free(running->process->pdir, addr, count, 1);
}

/* --- Sheduler ------------------------------------------------------------- */

void sanity_check(thread_t *thread)
{
    uint stack = (uint)thread->stack;

    if (!(thread->esp >= stack && thread->esp <= stack + STACK_SIZE))
    {
        PANIC("Thread ID=%d failed sanity check! (ESP=0x%x STACK=0x%x)", thread->id, thread->esp, thread->stack);
    }
}

thread_t *get_next_task()
{
    thread_t *thread = NULL;

    do
    {
        list_pop(waiting, (void *)&thread);

        switch (thread->state)
        {
        case THREAD_CANCELED:
            log("Thread %d killed!", thread->id);
            kill_thread(thread);

            thread = NULL;
            break;

        case THREAD_SLEEP:
            // Wakeup the thread
            if (thread->sleepinfo.wakeuptick >= ticks)
                thread->state = THREAD_RUNNING;
                log("Thread %d wake up!", thread->id);
            break;

        case THREAD_WAIT_PROCESS:
            // Do nothing for now.
            break;

        case THREAD_WAIT_THREAD:
            // Do nothing for  now.
            break;

        default:
            break;
        }

        if (thread != NULL && thread->state != THREAD_RUNNING)
            list_pushback(waiting, thread);

    } while (thread == NULL || thread->state != THREAD_RUNNING);

    return thread;
}

esp_t shedule(esp_t esp, context_t *context)
{
    UNUSED(context);
    
    ticks++;

    if (waiting->count == 0)
        return esp;


    // Save the old context
    running->esp = esp;
    list_pushback(waiting, running);
    
    // Load the new context
    running = get_next_task();
    set_kernel_stack((uint)running->stack + STACK_SIZE);

<<<<<<< HEAD
    log("Switching PDIR=0x%x...", running->process->pdir);
=======
    log("Switching to 0x%x...", running->process->pdir);
>>>>>>> 189c4fae
    paging_load_directorie(running->process->pdir);
    paging_invalidate_tlb();
    log("Done!");

    return running->esp;
}<|MERGE_RESOLUTION|>--- conflicted
+++ resolved
@@ -653,11 +653,7 @@
     running = get_next_task();
     set_kernel_stack((uint)running->stack + STACK_SIZE);
 
-<<<<<<< HEAD
     log("Switching PDIR=0x%x...", running->process->pdir);
-=======
-    log("Switching to 0x%x...", running->process->pdir);
->>>>>>> 189c4fae
     paging_load_directorie(running->process->pdir);
     paging_invalidate_tlb();
     log("Done!");
