--- conflicted
+++ resolved
@@ -146,24 +146,7 @@
     // for(size_t i = 0; i < 256; i++)
     //     thread_create(process_self(), (thread_entry_t)test, NULL, 0);
 
-<<<<<<< HEAD
-    //uint oldmousex = 0;
-    //uint oldmousey = 0;
-//
-    //while (1)
-    //{
-    //    uint mousex, mousey;
-    //    mouse_get_position(&mousex, &mousey);
-    //    // graphic_pixel(mousex, mousey, 0xff0000);
-//
-    //    line(mousex, mousey, oldmousex, oldmousey, 10);
-//
-    //    oldmousex = mousex;
-    //    oldmousey = mousey;
-    //}
 
-    while(1);
-=======
     uint oldmousex = 0;
     uint oldmousey = 0;
 
@@ -179,6 +162,5 @@
         oldmousey = mousey;
     }
 
->>>>>>> 189c4fae
     PANIC("The end of the main function has been reached.");
 }