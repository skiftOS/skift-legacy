#include <skift/io.h>
#include <skift/process.h>

int main(int argc, const char **argv)
{
<<<<<<< HEAD
    while(1) /* keep busy */;

    while (1)
        sk_io_print("Hello from userspace!\n");
=======
    // while (1)
    //     sk_io_print("Hello from userspace!");
>>>>>>> 189c4fae

    return 0;
}<|MERGE_RESOLUTION|>--- conflicted
+++ resolved
@@ -3,15 +3,10 @@
 
 int main(int argc, const char **argv)
 {
-<<<<<<< HEAD
-    while(1) /* keep busy */;
 
     while (1)
-        sk_io_print("Hello from userspace!\n");
-=======
-    // while (1)
+        ;
     //     sk_io_print("Hello from userspace!");
->>>>>>> 189c4fae
 
     return 0;
 }